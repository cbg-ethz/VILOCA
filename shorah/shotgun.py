--- conflicted
+++ resolved
@@ -402,11 +402,8 @@
     unique_modus = args.unique_modus
     inference_convergence_threshold = args.conv_thres
     extended_window_mode = args.extended_window_mode
-<<<<<<< HEAD
     exclude_non_var_pos_threshold = args.exclude_non_var_pos_threshold
-=======
     win_min_ext = args.win_min_ext
->>>>>>> 490f22e7
 
     logging.info(' '.join(sys.argv))
 
@@ -550,8 +547,6 @@
         proposed[beg] = (get_prop(dbg_file), j)
         logging.info('there were %s proposed', str(proposed[beg][0]))
 
-<<<<<<< HEAD
-
     move_files_into_dir("debug", glob.glob("./w*dbg"))
     move_files_into_dir("sampling", glob.glob("./w*smp"))
     move_files_into_dir("corrected", glob.glob("./w*reads-cor.fas"))
@@ -562,108 +557,100 @@
     move_files_into_dir("raw_reads", raw_reads_files)
     inference_files = glob.glob("./w*best_run.txt") + glob.glob("./w*history_run*.csv") + glob.glob("./w*results*.pkl")
     move_files_into_dir("inference", inference_files)
-=======
-    # (re)move intermediate files
-    if not keep_all_files:
-        logging.info('removing intermediate files')
-        tr_files = glob.glob('./w*reads.fas')
-        tr_files.extend(glob.glob('./*.smp'))
-        tr_files.extend(glob.glob('./w*.dbg'))
-        for trf in tr_files:
-            os.remove(trf)
-
-        tr_files = glob.glob('./w*reads-cor.fas')
-        tr_files.extend(glob.glob('./w*reads-freq.csv'))
-        tr_files.extend(glob.glob('./w*reads-support.fas'))
-        for trf in tr_files:
-            if os.stat(trf).st_size == 0:
-                os.remove(trf)
-    else:
-
-        for dbg_file in glob.glob('./w*dbg'):
-            if os.stat(dbg_file).st_size > 0:
-                #gzf = gzip_file(dbg_file)
-                try:
-                    os.remove('debug/%s' % dbg_file)
-                except OSError:
-                    pass
-                shutil.move(dbg_file, 'debug/')
-            else:
-                os.remove(dbg_file)
-
-        for smp_file in glob.glob('./w*smp'):
-            if os.stat(smp_file).st_size > 0:
-                #gzf = gzip_file(smp_file)
-                try:
-                    os.remove('sampling/%s' % smp_file)
-                except OSError:
-                    pass
-                shutil.move(smp_file, 'sampling/')
-            else:
-                os.remove(smp_file)
-
-        for cor_file in glob.glob('./w*reads-cor.fas'):
-            if os.stat(cor_file).st_size > 0:
-                #gzf = gzip_file(cor_file)
-                try:
-                    os.remove('corrected/%s' % cor_file)
-                except OSError:
-                    pass
-                shutil.move(cor_file, 'corrected/')
-            else:
-                os.remove(cor_file)
-
-        for sup_file in glob.glob('./w*reads-support.fas'):
-            if os.stat(sup_file).st_size > 0:
-                #gzf = gzip_file(sup_file)
-                try:
-                    os.remove('support/%s' % sup_file)
-                except OSError:
-                    pass
-                shutil.move(sup_file, 'support/')
-            else:
-                os.remove(sup_file)
-
-        for freq_file in glob.glob('./w*reads-freq.csv'):
-            if os.stat(freq_file).st_size > 0:
-                #gzf = gzip_file(freq_file)
-                try:
-                    os.remove('freq/%s' % freq_file)
-                except OSError:
-                    pass
-                shutil.move(freq_file, 'freq/')
-            else:
-                os.remove(freq_file)
-
-        for raw_file in glob.glob('./w*reads.fas') + glob.glob('./w*ref.fas') + glob.glob('./w*qualities.npy'):
-            if os.stat(raw_file).st_size > 0:
-                #gzf = gzip_file(raw_file)
-                try:
-                    os.remove('raw_reads/%s' % raw_file)
-                except OSError:
-                    pass
-                shutil.move(raw_file, 'raw_reads/')
-            else:
-                os.remove(raw_file)
-
-        # collect files from inference
-        inference_files = (
-            glob.glob("./w*best_run.txt")
-            + glob.glob("./w*history_run*.csv")
-            + glob.glob("./w*results*.pkl")
-        )
-
-        for inf_file in inference_files:
-            if os.stat(inf_file).st_size > 0:
-                #gzf = gzip_file(inf_file)
-                try:
-                    os.remove("inference/%s" % inf_file)
-                except OSError:
-                    pass
-                shutil.move(inf_file, "inference/")
-            else:
-                os.remove(inf_file)
->>>>>>> 490f22e7
+
+    # TODO dead code
+    # =======
+    #         tr_files = glob.glob('./w*reads-cor.fas')
+    #         tr_files.extend(glob.glob('./w*reads-freq.csv'))
+    #         tr_files.extend(glob.glob('./w*reads-support.fas'))
+    #         for trf in tr_files:
+    #             if os.stat(trf).st_size == 0:
+    #                 os.remove(trf)
+    #     else:
+
+    #         for dbg_file in glob.glob('./w*dbg'):
+    #             if os.stat(dbg_file).st_size > 0:
+    #                 #gzf = gzip_file(dbg_file)
+    #                 try:
+    #                     os.remove('debug/%s' % dbg_file)
+    #                 except OSError:
+    #                     pass
+    #                 shutil.move(dbg_file, 'debug/')
+    #             else:
+    #                 os.remove(dbg_file)
+
+    #         for smp_file in glob.glob('./w*smp'):
+    #             if os.stat(smp_file).st_size > 0:
+    #                 #gzf = gzip_file(smp_file)
+    #                 try:
+    #                     os.remove('sampling/%s' % smp_file)
+    #                 except OSError:
+    #                     pass
+    #                 shutil.move(smp_file, 'sampling/')
+    #             else:
+    #                 os.remove(smp_file)
+
+    #         for cor_file in glob.glob('./w*reads-cor.fas'):
+    #             if os.stat(cor_file).st_size > 0:
+    #                 #gzf = gzip_file(cor_file)
+    #                 try:
+    #                     os.remove('corrected/%s' % cor_file)
+    #                 except OSError:
+    #                     pass
+    #                 shutil.move(cor_file, 'corrected/')
+    #             else:
+    #                 os.remove(cor_file)
+
+    #         for sup_file in glob.glob('./w*reads-support.fas'):
+    #             if os.stat(sup_file).st_size > 0:
+    #                 #gzf = gzip_file(sup_file)
+    #                 try:
+    #                     os.remove('support/%s' % sup_file)
+    #                 except OSError:
+    #                     pass
+    #                 shutil.move(sup_file, 'support/')
+    #             else:
+    #                 os.remove(sup_file)
+
+    #         for freq_file in glob.glob('./w*reads-freq.csv'):
+    #             if os.stat(freq_file).st_size > 0:
+    #                 #gzf = gzip_file(freq_file)
+    #                 try:
+    #                     os.remove('freq/%s' % freq_file)
+    #                 except OSError:
+    #                     pass
+    #                 shutil.move(freq_file, 'freq/')
+    #             else:
+    #                 os.remove(freq_file)
+
+    #         for raw_file in glob.glob('./w*reads.fas') + glob.glob('./w*ref.fas') + glob.glob('./w*qualities.npy'):
+    #             if os.stat(raw_file).st_size > 0:
+    #                 #gzf = gzip_file(raw_file)
+    #                 try:
+    #                     os.remove('raw_reads/%s' % raw_file)
+    #                 except OSError:
+    #                     pass
+    #                 shutil.move(raw_file, 'raw_reads/')
+    #             else:
+    #                 os.remove(raw_file)
+
+    #         # collect files from inference
+    #         inference_files = (
+    #             glob.glob("./w*best_run.txt")
+    #             + glob.glob("./w*history_run*.csv")
+    #             + glob.glob("./w*results*.pkl")
+    #         )
+
+    #         for inf_file in inference_files:
+    #             if os.stat(inf_file).st_size > 0:
+    #                 #gzf = gzip_file(inf_file)
+    #                 try:
+    #                     os.remove("inference/%s" % inf_file)
+    #                 except OSError:
+    #                     pass
+    #                 shutil.move(inf_file, "inference/")
+    #             else:
+    #                 os.remove(inf_file)
 
     ############################################
     ##      Print the corrected reads         ##
