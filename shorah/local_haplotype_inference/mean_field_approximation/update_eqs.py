--- conflicted
+++ resolved
@@ -19,35 +19,18 @@
     #alpha_updated = state_curr['alpha']
     mean_log_pi = state_curr['mean_log_pi']
     digamma_alpha_sum = state_curr['digamma_alpha_sum']
-<<<<<<< HEAD
-
     mean_log_gamma = state_curr['mean_log_gamma']
     digamma_a_b_sum=state_curr['digamma_a_b_sum']
     digamma_c_d_sum=state_curr['digamma_c_d_sum']
-
-=======
-    mean_log_gamma = state_curr['mean_log_gamma']
-    digamma_a_b_sum=state_curr['digamma_a_b_sum']
-    digamma_c_d_sum=state_curr['digamma_c_d_sum']
->>>>>>> 72badaf8
     mean_log_theta = state_curr['mean_log_theta']
+    
     mean_h = update_mean_haplo(reads_seq_binary, reads_weights, reads_list,reference_binary,mean_z,mean_log_theta,mean_log_gamma)
     mean_z = update_mean_cluster(reads_seq_binary, reads_list,mean_log_pi,mean_h,mean_log_theta)
     alpha_updated = update_alpha(alpha0, mean_z, reads_list,reads_weights)
-<<<<<<< HEAD
-
     mean_log_pi = get_mean_log_pi(alpha_updated, digamma_alpha_sum)
-
     a_updated,b_updated = update_a_and_b(reference_binary,mean_h,a,b)
-
     mean_log_gamma =get_mean_log_beta_dist(a_updated,b_updated,digamma_a_b_sum)
 
-=======
-    mean_log_pi = get_mean_log_pi(alpha_updated, digamma_alpha_sum)
-    a_updated,b_updated = update_a_and_b(reference_binary,mean_h,a,b)
-
-    mean_log_gamma =get_mean_log_beta_dist(a_updated,b_updated,digamma_a_b_sum)
->>>>>>> 72badaf8
     c_updated,d_updated = update_c_and_d(reads_seq_binary, reads_weights,reads_list, mean_z, mean_h, c,d)
     mean_log_theta = get_mean_log_beta_dist(c_updated,d_updated,digamma_c_d_sum)
     state_curr_dict_new = dict({'alpha': alpha_updated,
@@ -83,10 +66,6 @@
     return mean_log_gamma, mean_log_gamma_inv
 
 def update_mean_cluster(reads_seq_binary,reads_list,mean_log_pi,mean_haplo,mean_log_theta):
-<<<<<<< HEAD
-
-=======
->>>>>>> 72badaf8
     B = mean_haplo.shape[2]
 
     temp_haplo_k = mean_log_theta[0]*mean_haplo
@@ -98,12 +77,7 @@
 
     del temp_haplo_k
     del temp_haplo_k_inv
-<<<<<<< HEAD
-
-    #print('temp_c ', temp_c)
-=======
->>>>>>> 72badaf8
-
+    
     max_z = np.max(temp_c, axis=1)
     max_z = max_z[:, np.newaxis]
     mean_z= np.exp(temp_c-max_z)
@@ -123,27 +97,18 @@
     all_N_pos=reads_seq_binary.sum(axis=2)>0# if reads_list[n].seq_binary[l].sum(axis=0)=0 then "N" at position l then position l is ignored
     temp_sum = np.add(np.ones(reads_seq_binary.shape),(-1)*reads_seq_binary)
     reads_seq_binary_inv = np.einsum('NL,NLB->NLB',all_N_pos, temp_sum)
-<<<<<<< HEAD
-    del temp_sum
-    del all_N_pos
-=======
 
     del all_N_pos
     del temp_sum
 
->>>>>>> 72badaf8
     mean_cluster_weight = np.einsum('N,NK->NK',reads_weights,mean_cluster)
 
     log_mean_haplo = b1*np.einsum('NLB,NK->KLB', reads_seq_binary, mean_cluster_weight) # shape: (K,L,B)
     log_mean_haplo += b2*np.einsum('NLB,NK->KLB', reads_seq_binary_inv, mean_cluster_weight)
     log_mean_haplo[:] += ref_part
-<<<<<<< HEAD
-    del mean_cluster_weight
-=======
 
     del ref_part
 
->>>>>>> 72badaf8
     max_hap = np.max(log_mean_haplo, axis=2) # shape: (K,L)
     max_hap = max_hap[:, :, np.newaxis]
     mean_haplo = np.exp(log_mean_haplo-max_hap)
