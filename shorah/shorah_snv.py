--- conflicted
+++ resolved
@@ -349,15 +349,12 @@
     # snpD_m is the file with the 'consensus' SNVs (from different windows)
     logging.debug('now parsing SNVs')
     all_SNVs = getSNV(ref_m, posterior_thresh)
-<<<<<<< HEAD
     if path_insert_file is None:
         min_windows_coverage=2
+        min_windows_coverage=1 # just for one amplicon mode
     else:
         min_windows_coverage=1
     writeRaw(all_SNVs, min_windows_coverage=min_windows_coverage)
-=======
-    writeRaw(all_SNVs, min_windows_coverage=1) # min_windows_coverage = 2 usually 
->>>>>>> 05502897
 
     with open('raw_snv.tsv') as f_raw_snv:
         windows_header_row = f_raw_snv.readline().split('\t')
