#!/usr/bin/env python3

# Copyright 2007-2018
# Niko Beerenwinkel,
# Nicholas Eriksson,
# Moritz Gerstung,
# Lukas Geyrhofer,
# Osvaldo Zagordi,
# Kerensa McElroy,
# ETH Zurich

# This file is part of ShoRAH.
# ShoRAH is free software: you can redistribute it and/or modify
# it under the terms of the GNU General Public License as published by
# the Free Software Foundation, either version 3 of the License, or
# (at your option) any later version.

# ShoRAH is distributed in the hope that it will be useful,
# but WITHOUT ANY WARRANTY; without even the implied warranty of
# MERCHANTABILITY or FITNESS FOR A PARTICULAR PURPOSE.  See the
# GNU General Public License for more details.

# You should have received a copy of the GNU General Public License
# along with ShoRAH.  If not, see <http://www.gnu.org/licenses/>.


"""
    ------------
    Output:
    a file of raw snvs, parsed from the directory support,
    and a directory containing snvs resulting from strand
    bias tests with different sigma values

    Output Files:
    - raw_snv_collected.tsv: contains all SNVs from all windows. Each in a seperate row.
    - raw_snv.tsv: contains all SNVs
    - SNV.tsv: contains only SNVs that are covered by at least {min_windows_coverage}
               windows
    - SNVs_*.tsv, strand bias filter applied
    - raw_snvs_*.tsv: strand bias filter applied
    - SNVs_*_final.vcf: final file
    - SNVs_*_final.csv: file file
    - cooccurring_mutations.csv: contains all mutations linked to the respective haplotype they originate from
    ------------
"""

import glob
import gzip
import os
import sys
import warnings
import pandas as pd
from collections import namedtuple
from dataclasses import dataclass
import logging
import numpy as np
from Bio import SeqIO
from re import search


import libshorah

SNP_id = namedtuple("SNP_id", ["pos", "var"])


@dataclass
class SNV:
    chrom: str
    haplotype_id: str
    pos: int
    ref: str
    var: str
    freq: float = 0.0
    support: float = 0.0


standard_header_row = ["Chromosome", "Pos", "Ref", "Var", "Frq", "Pst"]


def deletion_length(seq):
    """Determines the length of the deletion. Note that a sequence migth have
    more than one deletion
    seq: substring of the reconstructed haplotype
    """
    count = 0
    for c in seq:
        if c == "-":
            count += 1
        else:
            break
    return count


def parseWindow(line, ref1, threshold=0.9):
    """SNVs from individual support files, getSNV will build
    the consensus SNVs
    It returns a dictionary called snp with the following structure
    key:   pos.allele (position on the reference file and mutated base)
    value: reference name, position, reference_base, mutated base,
           average number of reads, posterior times average n of reads
    """

    snp = {}
    reads = 0.0
    winFile, chrom, beg, end, cov = line.rstrip().split("\t")
    del [winFile, cov]
    filename = "w-%s-%s-%s.reads-support.fas" % (chrom, beg, end)

    # take cares of locations/format of support file
    if os.path.exists(filename):
        pass
    elif os.path.exists("support/" + filename):
        filename = "support/" + filename
    elif os.path.exists("support/" + filename + ".gz"):
        filename = "support/" + filename + ".gz"
    elif os.path.exists(filename + ".gz"):
        filename = filename + ".gz"

    try:
        if filename.endswith(".gz"):
            window = gzip.open(filename, "rb" if sys.version_info < (3, 0) else "rt")
        else:
            window = open(filename, "r")
    except IOError:
        logging.error("File not found")
        return snp

    beg = int(beg)
    end = int(end)
    refSlice = ref1[chrom][beg - 1 : end]
    max_snv = -1
    # sequences in support file exceeding the posterior threshold
    for s in SeqIO.parse(window, "fasta"):
        seq = str(s.seq).upper()
        haplotype_id = str(s.id.split("|")[0]) + "-" + str(beg) + "-" + str(end)
        match_obj = search("posterior=(.*)\s*ave_reads=(.*)", s.description)
        post, av = float(match_obj.group(1)), float(match_obj.group(2))
        if post > 1.0:
            warnings.warn("posterior = %4.3f > 1" % post)
            logging.warning("posterior = %4.3f > 1" % post)
        if post >= threshold:
            reads += av
            pos = beg
            tot_snv = 0
            aux_del = -1
            for idx, v in enumerate(refSlice):  # iterate on the reference
                if v != seq[idx]:  # SNV detected, save it
                    if seq[idx] == "-":
                        # Avoid counting multiple times a long deletion in the
                        # same haplotype
                        if idx > aux_del:
                            tot_snv += 1
                            # Check for gap characters and get the deletion
                            # length
                            del_len = deletion_length(seq[idx:])
                            aux_del = idx + del_len
                            snp_id = SNP_id(pos=pos, var=seq[idx:aux_del])

                            if snp_id in snp:
                                # Aggregate counts for long deletions which
                                # are observed in multiple haplotypes
                                snp[snp_id].freq += av
                                snp[snp_id].support += post * av
                            else:
                                # Comply with the convention to report deletion
                                # in VCF format. Position correspond to the
                                # preceding position w.r.t. the reference
                                # without a deletion
                                pos_prev = pos - 1
                                reference_seq = ref1[chrom][
                                    (pos_prev - 1) : (pos_prev + del_len)
                                ]
                                snp[snp_id] = SNV(
                                    chrom,
                                    haplotype_id,
                                    pos_prev,
                                    reference_seq,
                                    reference_seq[0],
                                    av,
                                    post * av,
                                )
                    else:
                        tot_snv += 1
                        snp_id = SNP_id(pos=pos, var=seq[idx])
                        if snp_id in snp:
                            snp[snp_id].freq += av
                            snp[snp_id].support += post * av
                        else:
                            snp[snp_id] = SNV(
                                chrom, haplotype_id, pos, v, seq[idx], av, post * av
                            )
                pos += 1
            if tot_snv > max_snv:
                max_snv = tot_snv

    logging.info("max number of snvs per sequence found: %d", max_snv)
    # normalize
    for k, v in snp.items():
        v.support /= v.freq
        v.freq /= reads

    window.close()  # TODO

    return snp


def add_SNV_to_dict(all_dict, add_key, add_val):
    if add_key in all_dict.keys():
        all_dict[add_key].append(add_val)
    else:
        all_dict.update({add_key: [add_val]})

    return all_dict


def getSNV(ref, window_thresh=0.9):
    """Parses SNV from all windows and output the dictionary with all the
    information.

    Writes file: collected_snv.tsv

    Note: SNVs that were discovered by several windows will occurr in several
    rows of the file (one row = one window).

    Returns a dict containing all SNVs, already grouped together per SNV_id.
    """

    all_snp = {}
    tmp = []

    # cycle over all windows reported in coverage.txt
    with open("coverage.txt") as cov_file, open(
        "raw_snv_collected.tsv", "w"
    ) as f_collect:
        f_collect.write("\t".join(standard_header_row) + "\n")
        for i in cov_file:
            snp = parseWindow(i, ref, window_thresh)
            winFile, chrom, beg, end, cov = i.rstrip().split("\t")
            # all_snp = join_snp_dict(all_snp, snp)
            for SNV_id, val in sorted(snp.items()):
                all_snp = add_SNV_to_dict(all_snp, SNV_id, val)
                f_collect.write(
                    "\t".join(
                        map(
                            str,
                            [
                                val.chrom,
                                val.pos,
                                val.ref,
                                val.var,
                                val.freq,
                                val.support,
                            ],
                        )
                    )
                    + "\n"
                )

            # write co-occurring mutation to file
            for SNV_id, val in sorted(snp.items()):
                snv_dict = {
                    "winFile": winFile,
                    "haplotype_id": val.haplotype_id,
                    "chrom": chrom,
                    "start": beg,
                    "end": end,
                    "coverage": cov,
                    "position": val.pos,
                    "ref": val.ref,
                    "var": val.var,
                    "freq": val.freq,
                    "support": val.support,
                }

                tmp.append(snv_dict)

    pd.DataFrame(tmp).to_csv("cooccurring_mutations.csv")

    return all_snp

<<<<<<< HEAD
=======

>>>>>>> 25d4ec64
def writeRaw(all_snv, min_windows_coverage):
    """Write the SNVs that were collected for each window into
    - raw_snv.tsv: contains all SNVs
    - SNV.tsv: contains only SNVs that are covered by at least {min_windows_coverage}
               windows
    """
    header_row = ["Chromosome", "Pos", "Ref", "Var"]

<<<<<<< HEAD
    max_number_window_covering_SNV = np.max([len(val) for _, val in sorted(all_snv.items())])
=======
    max_number_window_covering_SNV = np.max(
        [len(val) for _, val in sorted(all_snv.items())]
    )
>>>>>>> 25d4ec64

    header_row = header_row + [
        "Frq" + str(k + 1) for k in range(max_number_window_covering_SNV)
    ]
    header_row = header_row + [
        "Pst" + str(k + 1) for k in range(max_number_window_covering_SNV)
    ]

    with open("raw_snv.tsv", "w") as f_raw_snv, open("SNV.tsv", "w") as f_SNV:
        f_raw_snv.write("\t".join(header_row) + "\n")
        f_SNV.write("\t".join(header_row) + "\n")

        for SNV_id, val in sorted(all_snv.items()):

            write_line = [val[0].chrom, val[0].pos, val[0].ref, val[0].var]
            freq_list = [single_val.freq for single_val in val]
            support_list = [single_val.support for single_val in val]

            number_window_covering_SNV = len(freq_list)

            if number_window_covering_SNV < max_number_window_covering_SNV:
                filler = (max_number_window_covering_SNV - len(freq_list)) * ["*"]
                freq_list = freq_list + filler
                support_list = support_list + filler

            write_line = write_line + freq_list + support_list

            f_raw_snv.write("\t".join(map(str, write_line)) + "\n")

            if number_window_covering_SNV >= min_windows_coverage:
                f_SNV.write("\t".join(map(str, write_line)) + "\n")


def sb_filter(
    in_bam,
    file_to_append,
    out_file_prefix,
    sigma,
    amplimode="",
    drop_indels="",
    max_coverage=100000,
):  # TODO max_coverage is 10 times higher than in Cpp
    """run strand bias filter calling the external program 'fil'"""

    logging.debug("Running fil")
    logging.debug(f"{in_bam} {file_to_append} {out_file_prefix} {sigma} {max_coverage}")
    retcode = libshorah.fil(
        in_bam,
        file_to_append,
        out_file_prefix,
        sigma,
        max_coverage,
        False if amplimode == "" else True,
        False if drop_indels == "" else True,
    )
    return retcode


# is last column of final output file
def BH(p_vals, n):
    """performs Benjamini Hochberg procedure, returning q-vals'
    you can also see http://bit.ly/QkTflz
    """
    # p_vals contains the p-value and the index where it has been
    # found, necessary to assign the correct q-value
    q_vals_l = []
    prev_bh = 0
    for i, p in enumerate(p_vals):
        # Sometimes this correction can give values greater than 1,
        # so we set those values at 1
        bh = p[0] * n / (i + 1)
        bh = min(bh, 1)
        # To preserve monotonicity in the values, we take the
        # maximum of the previous value or this one, so that we
        # don't yield a value less than the previous.
        bh = max(bh, prev_bh)
        prev_bh = bh
        q_vals_l.append((bh, p[1]))
    return q_vals_l


def main(args):
    """main code"""
    from Bio import SeqIO
    from math import log10
    import csv
    import inspect
    from datetime import date

    reference = args.f
    bam_file = args.b
    sigma = args.sigma
    increment = args.increment
    max_coverage = args.max_coverage
    ignore_indels = args.ignore_indels
    posterior_thresh = args.posterior_thresh
    path_insert_file = args.path_insert_file

    logging.info(str(inspect.getfullargspec(main)))
    ref_m = dict([[s.id, str(s.seq).upper()] for s in SeqIO.parse(reference, "fasta")])

    # snpD_m is the file with the 'consensus' SNVs (from different windows)
    logging.debug("now parsing SNVs")
    all_SNVs = getSNV(ref_m, posterior_thresh)
    if path_insert_file is None:
        min_windows_coverage = 2  # TODO make variable
        # min_windows_coverage=1 # just for one amplicon mode
    else:
        min_windows_coverage = 1
    writeRaw(all_SNVs, min_windows_coverage=min_windows_coverage)

    with open("raw_snv.tsv") as f_raw_snv:
        windows_header_row = f_raw_snv.readline().split("\t")
        windows_header_row[-1] = windows_header_row[-1].split("\n")[0]

    d = " -d" if ignore_indels else ""

    a = " -a" if increment == 1 else ""  # TODO when is increment == 1 (amplimode)

    # run strand bias filter
    # retcode_m = sb_filter(bam_file, "raw_snv.tsv", "raw_snvs_", sigma, amplimode=a, drop_indels=d,
    #                      max_coverage=max_coverage)
    retcode_n = sb_filter(
        bam_file,
        "SNV.tsv",
        "SNVs_",
        sigma,
        amplimode=a,
        drop_indels=d,
        max_coverage=max_coverage,
    )

    if retcode_n != 0:
<<<<<<< HEAD
        logging.error('sb_filter exited with error %d', retcode_m)
=======
        logging.error("sb_filter exited with error %d", retcode_m)
>>>>>>> 25d4ec64
        sys.exit()

    # parse the p values from raw_snv_* file
    snpFile = glob.glob("SNVs_*.tsv")[0]  # takes the first file only
    logging.debug(f"For BH - selected file: {snpFile}")

    write_list = []
    d = {}

    with open(snpFile) as f:
        for line_no, line in enumerate(f):
            parts = line.rstrip().split("\t")
            write_list.append(parts)
            idx = parts[0] + parts[1] + parts[2] + parts[3]
            if idx in d:
                d[idx][1].append(line_no)
            else:
                d[idx] = (float(parts[-1]), [line_no])

    p_vals = list(d.values())

    # sort p values, correct with Benjamini Hochberg and append to output
    p_vals.sort()
    q_vals = BH(p_vals, len(p_vals))

    for q, indices in q_vals:
        for i in indices:
            write_list[i].append(q)

    # Write ShoRAH csv output file
    if "csv" in args.format:
        csv_file = "{}_final.csv".format(os.path.splitext(snpFile)[0])
        header_row = windows_header_row + [
            "Fvar",
            "Rvar",
            "Ftot",
            "Rtot",
            "Pval",
            "Qval",
        ]
        with open(csv_file, "w") as cf:
            writer = csv.writer(cf)
            writer.writerow(header_row)
            # only print when q >= 5%
            for wl in write_list:
                if wl[-1] >= 0.05:
                    writer.writerow(wl)

    max_number_window = int(windows_header_row[-1].split("Pst")[1])

    if "vcf" in args.format:
        VCF_file = f"{os.path.splitext(snpFile)[0]}_final.vcf"
        VCF_meta = [
            "##fileformat=VCFv4.2",
            f"##fileDate={date.today():%Y%m%d}",
            f"##source=ShoRAH_{args.version}",
            f"##reference={args.f}",
        ]
        for ref_name, ref_seq in ref_m.items():
            VCF_meta.append(
                f"##contig=<ID={ref_name},length={len(ref_seq)}>",
            )
        VCF_meta.extend(
            [
                '##INFO=<ID=Fvar,Number=1,Type=Integer,Description="Number of forward reads with variant">',
                '##INFO=<ID=Rvar,Number=1,Type=Integer,Description="Number of reverse reads with variant">',
                '##INFO=<ID=Ftot,Number=1,Type=Integer,Description="Total number of forward reads">',
                '##INFO=<ID=Rtot,Number=1,Type=Integer,Description="Total number of reverse reads">',
                '##INFO=<ID=Pval,Number=1,Type=Float,Description="P-value for strand bias">',
                '##INFO=<ID=Qval,Number=1,Type=Float,Description="Q-value for strand bias">',
            ]
        )
        VCF_meta.extend(
            [
                '##INFO=<ID=FreqX,Number=1,Type=Float,Description="Frequency of the variant in window X">',
                '##INFO=<ID=PostX,Number=1,Type=Float,Description="Posterior probability of the variant in window x">',
            ]
        )

        with open(VCF_file, "w") as vcf:
            vcf.write("\n".join(VCF_meta))
            # VCFv4.2 HEADER line
            vcf.write("\n#CHROM\tPOS\tID\tREF\tALT\tQUAL\tFILTER\tINFO")
            # Iterate over single SNV lines and write them to output file
            for wl in write_list:
                chrom = wl[0]
                pos = wl[1]
                base_ref = wl[2]
                base_var = wl[3]

                freqs_vcf = wl[4 : 4 + max_number_window]
                posts_vcf = wl[
                    4 + max_number_window : 4 + max_number_window + max_number_window
                ]

                # TODO: Why is the sampler returning mutations calls with freq==0 in all windows, is that a problem of the model?
                # FIXME: not in csv
                sum_Freq = 0
                for freq in freqs_vcf:
                    try:
                        sum_Freq += float(freq)
                    except:
                        sum_Freq += 0

                # only print when q >= 5%
                if (wl[-1] >= 0.05) and (sum_Freq > 0):
                    info = (
                        f"Fvar={wl[-6]};Rvar={wl[-5]};Ftot={wl[-4]};"
                        f"Rtot={wl[-3]};Pval={wl[-2]};Qval={wl[-1]}"
                    )

                    freq_str = ";".join(
                        [f"Freq{i+1}={j}" for i, j in enumerate(freqs_vcf) if j != "*"]
                    )

                    post_str = ";".join(
                        [f"Post{i+1}={j}" for i, j in enumerate(posts_vcf) if j != "*"]
                    )

                    info = f"{freq_str};{post_str};{info}".replace("-", "0")

                    post_all = []
                    for freq, post in zip(freqs_vcf, posts_vcf):
                        if freq == "*":
                            pass
                        elif freq == "-":
                            post_all.append(0)
                        else:
                            post_all.append(min([1, float(post)]))
                        # Calculate posterior average
                        post_avg = sum(post_all) / len(post_all)
                    # Calculate a Phred quality score where the base calling
                    # error probabilities is set to (1 - posterior avg).
                    # Maximum is set to 100.
                    try:
                        qual_norm = -10 * log10(1 - post_avg)
                    except ValueError:
                        qual_norm = 100

                    vcf.write(
                        f"\n{wl[0]}\t{wl[1]}\t.\t{wl[2]}\t{wl[3]}"
                        f"\t{qual_norm}\tPASS\t{info}"
                    )<|MERGE_RESOLUTION|>--- conflicted
+++ resolved
@@ -278,10 +278,6 @@
 
     return all_snp
 
-<<<<<<< HEAD
-=======
-
->>>>>>> 25d4ec64
 def writeRaw(all_snv, min_windows_coverage):
     """Write the SNVs that were collected for each window into
     - raw_snv.tsv: contains all SNVs
@@ -290,13 +286,9 @@
     """
     header_row = ["Chromosome", "Pos", "Ref", "Var"]
 
-<<<<<<< HEAD
-    max_number_window_covering_SNV = np.max([len(val) for _, val in sorted(all_snv.items())])
-=======
     max_number_window_covering_SNV = np.max(
         [len(val) for _, val in sorted(all_snv.items())]
     )
->>>>>>> 25d4ec64
 
     header_row = header_row + [
         "Frq" + str(k + 1) for k in range(max_number_window_covering_SNV)
@@ -430,11 +422,7 @@
     )
 
     if retcode_n != 0:
-<<<<<<< HEAD
         logging.error('sb_filter exited with error %d', retcode_m)
-=======
-        logging.error("sb_filter exited with error %d", retcode_m)
->>>>>>> 25d4ec64
         sys.exit()
 
     # parse the p values from raw_snv_* file
