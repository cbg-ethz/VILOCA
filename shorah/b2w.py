--- conflicted
+++ resolved
@@ -85,11 +85,7 @@
         full_qualities = list(read.query_qualities)
 
         for ct_idx, ct in enumerate(read.cigartuples):
-<<<<<<< HEAD
             if ct[0] in [0,1,2,7,8]: # 0 = BAM_CMATCH, 1 = BAM_CINS, 2 = BAM_CDEL, 7 = BAM_CEQUAL, 8 = BAM_CDIFF
-=======
-            if ct[0] in [0,1,2,7,8]: # 0 = BAM_, 1 = BAM_CINS, 2 = BAM_CDEL, 7 = BAM_CEQUAL, 8 = BAM_CDIFF
->>>>>>> e1018d8e
                 pass
             elif ct[0] == 4: # 4 = BAM_CSOFT_CLIP
                 for _ in range(ct[1]):
