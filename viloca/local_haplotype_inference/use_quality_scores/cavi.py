--- conflicted
+++ resolved
@@ -34,12 +34,8 @@
     n_starts,
     output_dir,
     convergence_threshold,
-<<<<<<< HEAD
     record_history,
     seed
-=======
-    record_history
->>>>>>> aebc82d7
 ):
 
     pool = mp.Pool(mp.cpu_count())
@@ -58,13 +54,9 @@
                 start,
                 output_dir,
                 convergence_threshold,
-<<<<<<< HEAD
                 record_history,
                 rng,
                 seed+start
-=======
-                record_history
->>>>>>> aebc82d7
             ),
             callback=collect_result,
         )
@@ -87,31 +79,18 @@
     output_dir,
     convergence_threshold,
     record_history,
-<<<<<<< HEAD
     rng,
     seed_number
-=======
->>>>>>> aebc82d7
 ):
     """
     Runs cavi (coordinate ascent variational inference).
     """
-<<<<<<< HEAD
 
     np.random.seed(seed_number)
 
     genome_length = reads_seq_binary.shape[1]
     n_reads=reads_seq_binary.shape[0]
     alphabet_size = reads_seq_binary.shape[2]
-=======
-    dict_result = {
-        "run_id": start_id,
-        "n_reads": len(reads_list),
-        "n_cluster": n_cluster,
-        "alpha0": alpha0,
-        "alphabet": alphabet,
-    }
->>>>>>> aebc82d7
 
     state_init_dict = initialization.draw_init_state(
         n_cluster, alpha0, alphabet, genome_length, n_reads, reference_binary, rng
@@ -192,10 +171,8 @@
 
     state_curr_dict.update({"elbo": elbo})
 
-<<<<<<< HEAD
     dict_result = {}
-=======
->>>>>>> aebc82d7
+    
     if record_history:
         dict_result.update(
             {
@@ -218,14 +195,12 @@
                 "converged": converged,
                 "elbo": elbo,
                 "history_elbo": history_elbo,
-<<<<<<< HEAD
                 "run_id": start_id,
                 "n_reads": n_reads,
                 "n_cluster": n_cluster,
                 "alpha0": alpha0,
                 "alphabet": alphabet,
-=======
->>>>>>> aebc82d7
+
             }
         )
     dict_result.update(state_curr_dict)
